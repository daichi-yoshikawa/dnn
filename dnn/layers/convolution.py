--- conflicted
+++ resolved
@@ -11,12 +11,7 @@
 class ConvolutionalLayer(Layer):
     def __init__(
             self, filter_shape, pad=(0, 0), strides=(1, 1),
-<<<<<<< HEAD
-            random_weight=RandomWeight.Type.he):
-        self.layer_index = 0
-=======
             weight_initialization=DefaultInitialization()):
->>>>>>> ebf4d0a6
         self.filter_shape = filter_shape
         self.pad = pad
         self.strides = strides
